[build-system]
requires = ["setuptools>=64.0", "wheel"]
build-backend = "setuptools.build_meta"

[project]
name = "claudelearnspokemon"
version = "0.1.0"
description = "Pokemon Red speedrun learning agent system"
readme = "README.md"
requires-python = ">=3.10"
dependencies = [
    "pytest>=7.4.0",
    "pytest-asyncio>=0.21.0",
    "pytest-mock>=3.11.0",
    "docker>=6.1.0",
    "requests>=2.28.0",
    "numpy>=1.24.0",
    "httpx>=0.24.0",
    "lz4>=4.3.0",
    "structlog>=23.0.0",
    "pymgclient>=1.3.0",
    "pydantic>=2.0.0",
    "pydantic-settings>=2.0.0",
    "anyio>=3.7.0",
    "jsonschema>=4.17.0",
    "rich>=13.0.0",
    "types-requests>=2.28.0",
    "psutil>=5.9.0",
    "typing-extensions>=4.5.0",
    "types-psutil>=5.9.0",
]

[project.optional-dependencies]
dev = [
    "black>=23.0.0",
    "ruff>=0.1.0",
    "mypy>=1.5.0",
    "pre-commit>=3.3.0",
    "pytest-cov>=4.1.0",
<<<<<<< HEAD
    "responses>=0.25.0",
=======
>>>>>>> c98269af
    "types-requests>=2.31.0",
    "types-docker>=6.1.0",
]

[tool.setuptools.packages.find]
where = ["src"]

[tool.setuptools.package-dir]
"" = "src"

[tool.black]
line-length = 100
target-version = ['py310']
include = '\.pyi?$'

[tool.ruff]
line-length = 100
target-version = "py310"

[tool.ruff.lint]
select = [
    "E",   # pycodestyle errors
    "W",   # pycodestyle warnings
    "F",   # pyflakes
    "I",   # isort
    "B",   # flake8-bugbear
    "C4",  # flake8-comprehensions
    "UP",  # pyupgrade
]
ignore = [
    "E501",  # line too long - handled by black
]

[tool.ruff.lint.per-file-ignores]
"tests/*" = ["S101"]  # allow assert in tests

[tool.mypy]
python_version = "3.10"
warn_return_any = false
warn_unused_configs = true
disallow_untyped_defs = false
disallow_any_unimported = false
no_implicit_optional = true
warn_redundant_casts = true
warn_unused_ignores = false
warn_no_return = true
check_untyped_defs = false
strict_equality = true

# Relaxed settings for tests and initial implementation
[[tool.mypy.overrides]]
module = "tests.*"
ignore_errors = true

[[tool.mypy.overrides]]
module = "claudelearnspokemon.*"
disallow_untyped_defs = false
warn_return_any = false

# lz4 is required for checkpoint compression but doesn't have type stubs
# The library works fine at runtime, we just can't type-check it
[[tool.mypy.overrides]]
module = "lz4.*"
ignore_missing_imports = true

# psutil has type stubs but they might not be installed in all environments
[[tool.mypy.overrides]]
module = "psutil.*"
ignore_missing_imports = true

[tool.pytest.ini_options]
testpaths = ["tests"]
pythonpath = ["src"]
python_files = "test_*.py"
python_classes = "Test*"
python_functions = "test_*"
asyncio_mode = "auto"
addopts = "-v --tb=short --strict-markers"
markers = [
    "unit: Unit tests",
    "integration: Integration tests",
    "slow: Slow tests",
]<|MERGE_RESOLUTION|>--- conflicted
+++ resolved
@@ -37,10 +37,7 @@
     "mypy>=1.5.0",
     "pre-commit>=3.3.0",
     "pytest-cov>=4.1.0",
-<<<<<<< HEAD
     "responses>=0.25.0",
-=======
->>>>>>> c98269af
     "types-requests>=2.31.0",
     "types-docker>=6.1.0",
 ]

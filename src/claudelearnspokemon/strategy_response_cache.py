--- conflicted
+++ resolved
@@ -256,10 +256,7 @@
                     if key in self._cache:  # TOCTOU protection (Issue #239)
                         del self._cache[key]
                         self._metrics["ttl_evictions"] += 1
-<<<<<<< HEAD
-=======
                         self._metrics["evictions"] += 1  # Fix: Update total evictions counter
->>>>>>> 8d6524d2
 
                 if expired_keys:
                     logger.debug(f"Cleanup removed {len(expired_keys)} expired entries")

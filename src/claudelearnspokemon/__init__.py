"""Claude Learns Pokemon - Speedrun learning agent system."""

__version__ = "0.1.0"

from .circuit_breaker import CircuitBreaker, CircuitBreakerError, CircuitConfig, CircuitState
from .emulator_pool import EmulatorPool, EmulatorPoolError, ExecutionResult, PokemonGymClient
from .enhanced_client import EnhancedPokemonGymClient

<<<<<<< HEAD
# Import compatibility layer components
try:
    from .pokemon_gym_adapter import PokemonGymAdapter
    from .pokemon_gym_factory import create_pokemon_client

    COMPATIBILITY_LAYER_AVAILABLE = True

    __all__ = [
        "EmulatorPool",
        "EmulatorPoolError",
        "ExecutionResult",
        "PokemonGymClient",
        "PokemonGymAdapter",
        "create_pokemon_client",
    ]
except ImportError:
    COMPATIBILITY_LAYER_AVAILABLE = False
    __all__ = ["EmulatorPool", "EmulatorPoolError", "ExecutionResult", "PokemonGymClient"]
=======
# Error recovery and retry logic components
from .retry_manager import FailureType, RetryConfig, RetryManager, RetryOutcome
from .session_recovery import SessionConfig, SessionRecovery, SessionRecoveryError, SessionState

__all__ = [
    # Core components
    "EmulatorPool",
    "EmulatorPoolError",
    "ExecutionResult",
    "PokemonGymClient",
    # Error recovery components
    "RetryManager",
    "RetryConfig",
    "RetryOutcome",
    "FailureType",
    "CircuitBreaker",
    "CircuitConfig",
    "CircuitState",
    "CircuitBreakerError",
    "SessionRecovery",
    "SessionConfig",
    "SessionState",
    "SessionRecoveryError",
    "EnhancedPokemonGymClient",
]
>>>>>>> e024b368
<|MERGE_RESOLUTION|>--- conflicted
+++ resolved
@@ -6,29 +6,18 @@
 from .emulator_pool import EmulatorPool, EmulatorPoolError, ExecutionResult, PokemonGymClient
 from .enhanced_client import EnhancedPokemonGymClient
 
-<<<<<<< HEAD
-# Import compatibility layer components
-try:
-    from .pokemon_gym_adapter import PokemonGymAdapter
-    from .pokemon_gym_factory import create_pokemon_client
-
-    COMPATIBILITY_LAYER_AVAILABLE = True
-
-    __all__ = [
-        "EmulatorPool",
-        "EmulatorPoolError",
-        "ExecutionResult",
-        "PokemonGymClient",
-        "PokemonGymAdapter",
-        "create_pokemon_client",
-    ]
-except ImportError:
-    COMPATIBILITY_LAYER_AVAILABLE = False
-    __all__ = ["EmulatorPool", "EmulatorPoolError", "ExecutionResult", "PokemonGymClient"]
-=======
 # Error recovery and retry logic components
 from .retry_manager import FailureType, RetryConfig, RetryManager, RetryOutcome
 from .session_recovery import SessionConfig, SessionRecovery, SessionRecoveryError, SessionState
+
+# Import compatibility layer components
+try:
+    from .pokemon_gym_adapter import PokemonGymAdapter  # noqa: F401
+    from .pokemon_gym_factory import create_pokemon_client  # noqa: F401
+
+    COMPATIBILITY_LAYER_AVAILABLE = True
+except ImportError:
+    COMPATIBILITY_LAYER_AVAILABLE = False
 
 __all__ = [
     # Core components
@@ -51,4 +40,7 @@
     "SessionRecoveryError",
     "EnhancedPokemonGymClient",
 ]
->>>>>>> e024b368
+
+# Add compatibility layer to exports if available
+if COMPATIBILITY_LAYER_AVAILABLE:
+    __all__.extend(["PokemonGymAdapter", "create_pokemon_client"])
--- conflicted
+++ resolved
@@ -331,7 +331,6 @@
         # Use requests.Session for consistent HTTP operations and test compatibility
         self.session = requests.Session()
 
-<<<<<<< HEAD
         # Configure connection pooling for performance
         adapter = requests.adapters.HTTPAdapter(
             max_retries=requests.adapters.Retry(
@@ -342,10 +341,9 @@
         )
         self.session.mount("http://", adapter)
         self.session.mount("https://", adapter)
-=======
+
         # HTTP client wrapper for test compatibility
         self.http_client = HTTPClientWrapper(self.session, self.base_url)
->>>>>>> e7d899ee
 
         logger.info(f"PokemonGymAdapter initialized for port {port}, container {container_id[:12]}")
 
@@ -854,21 +852,14 @@
         Returns:
             Action response data
         """
-<<<<<<< HEAD
+        # Use timeout from config if available
+        action_timeout = self.timeout_config.get("action", self.input_timeout)
+
         # Use requests session for connection pooling and test compatibility
         response = self.session.post(
             f"{self.base_url}/action",
             json={"action_type": "press_key", "keys": [button]},
-            timeout=self.timeout_config.get("action", 1.0),
-=======
-        # Use timeout from config if available
-        action_timeout = self.timeout_config.get("action", self.input_timeout)
-
-        response = self.session.post(
-            f"{self.base_url}/action",
-            json={"action_type": "press_key", "keys": [button]},
             timeout=action_timeout,
->>>>>>> e7d899ee
         )
         response.raise_for_status()
         return dict(response.json())

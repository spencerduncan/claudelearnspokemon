--- conflicted
+++ resolved
@@ -1,64 +1,38 @@
 """
-Unit tests for CheckpointManager metadata management functionality.
-
-Tests all aspects of checkpoint storage, metadata management, validation,
-search, and performance requirements.
+Unit tests for thread-safe CheckpointManager functionality.
+
+Tests all aspects of checkpoint storage with comprehensive thread safety validation,
+performance requirements, and concurrent access scenarios.
 """
 
-<<<<<<< HEAD
+import json
 import shutil
-=======
-import json
->>>>>>> dfab3eb6
 import tempfile
+import threading
 import time
-from datetime import datetime, timezone
+from concurrent.futures import ThreadPoolExecutor, as_completed
 from pathlib import Path
-<<<<<<< HEAD
-from typing import Any
-=======
-from unittest.mock import patch
 
 import lz4.frame
 import pytest
 from claudelearnspokemon.checkpoint_manager import (
     CheckpointCorruptionError,
-    CheckpointError,
+    CheckpointLockTimeoutError,
     CheckpointManager,
     CheckpointNotFoundError,
+    FileLock,
+    ReadWriteLock,
 )
->>>>>>> dfab3eb6
-
-import pytest
-from claudelearnspokemon.checkpoint_manager import CheckpointManager
-
-
-class TestCheckpointManager:
-    """Test suite for CheckpointManager metadata management."""
-
-<<<<<<< HEAD
-    @pytest.fixture
-    def temp_dir(self) -> str:
-        """Create temporary directory for tests."""
-        temp_dir = tempfile.mkdtemp()
-        yield temp_dir
-        shutil.rmtree(temp_dir)
-
-    @pytest.fixture
-    def checkpoint_manager(self, temp_dir: str) -> CheckpointManager:
-        """Create CheckpointManager instance for testing."""
-        return CheckpointManager(checkpoint_dir=temp_dir)
-
-    @pytest.fixture
-    def sample_game_state(self) -> dict[str, Any]:
-        """Sample game state for testing."""
-        return {
-            "player_position": {"x": 100, "y": 200},
-            "inventory": ["pokeball", "potion"],
-            "pokemon": [{"name": "pikachu", "level": 25}],
-            "game_time": 12345,
-        }
-=======
+
+
+@pytest.fixture
+def temp_checkpoint_dir():
+    """Create temporary directory for checkpoints."""
+    temp_dir = tempfile.mkdtemp()
+    yield temp_dir
+    shutil.rmtree(temp_dir, ignore_errors=True)
+
+
 @pytest.fixture
 def checkpoint_manager(temp_checkpoint_dir):
     """Create CheckpointManager with temporary directory."""
@@ -82,984 +56,558 @@
         "inventory": {"pokeball": 10, "potion": 5, "rare_candy": 1},
         "flags": {"gym_badges": ["boulder", "cascade"], "story_progress": "cerulean_city"},
     }
->>>>>>> dfab3eb6
-
-    @pytest.fixture
-    def sample_metadata(self) -> dict[str, Any]:
-        """Sample metadata for testing."""
-        return {
-            "game_location": "pallet_town",
-            "progress_markers": ["got_starter", "visited_oak"],
-            "performance_metrics": {"execution_time": 5.2, "success_rate": 0.85},
-            "tags": ["tutorial", "important"],
-            "custom_fields": {"strategy_type": "speedrun", "difficulty": "normal"},
-        }
-
-<<<<<<< HEAD
-    def test_checkpoint_manager_initialization(self, temp_dir):
-        """Test CheckpointManager initialization creates directory and database."""
-        manager = CheckpointManager(checkpoint_dir=temp_dir)
-=======
+
+
 @pytest.fixture
 def sample_metadata():
-    """Sample checkpoint metadata."""
+    """Sample metadata for testing."""
     return {
-        "location": "cerulean_city",
-        "progress_percentage": 15.5,
-        "strategy": "speed_run_route",
-        "notes": "After defeating Misty",
+        "game_location": "pallet_town",
+        "progress_markers": ["got_starter", "visited_oak"],
+        "performance_metrics": {"execution_time": 5.2, "success_rate": 0.85},
+        "tags": ["tutorial", "important"],
+        "custom_fields": {"strategy_type": "speedrun", "difficulty": "normal"},
     }
 
->>>>>>> dfab3eb6
-
-        assert Path(temp_dir).exists()
-        assert (Path(temp_dir) / "metadata.db").exists()
-        assert manager.checkpoint_dir == Path(temp_dir)
-
-<<<<<<< HEAD
-    def test_save_checkpoint_with_metadata(
+
+class TestCheckpointManagerBasics:
+    """Basic functionality tests."""
+
+    def test_initialization(self, temp_checkpoint_dir):
+        """Test CheckpointManager initialization."""
+        manager = CheckpointManager(checkpoint_dir=temp_checkpoint_dir)
+
+        assert manager.checkpoint_dir == Path(temp_checkpoint_dir)
+        assert manager.checkpoint_dir.exists()
+        assert isinstance(manager._metadata_lock, ReadWriteLock)
+        assert len(manager._checkpoint_locks) == 0
+
+    def test_save_and_load_roundtrip(self, checkpoint_manager, sample_game_state, sample_metadata):
+        """Test basic save and load functionality."""
+        # Save checkpoint
+        checkpoint_id = checkpoint_manager.save_checkpoint(sample_game_state, sample_metadata)
+
+        assert checkpoint_id is not None
+        assert len(checkpoint_id) == 36  # UUID length
+
+        # Verify file exists
+        assert checkpoint_manager.checkpoint_exists(checkpoint_id)
+
+        # Load and verify data
+        loaded_state = checkpoint_manager.load_checkpoint(checkpoint_id)
+        assert loaded_state == sample_game_state
+
+    def test_checkpoint_not_found(self, checkpoint_manager):
+        """Test loading non-existent checkpoint raises proper exception."""
+        fake_id = "nonexistent-checkpoint-id"
+
+        with pytest.raises(CheckpointNotFoundError):
+            checkpoint_manager.load_checkpoint(fake_id)
+
+        assert not checkpoint_manager.checkpoint_exists(fake_id)
+
+    def test_performance_stats(self, checkpoint_manager, sample_game_state, sample_metadata):
+        """Test performance statistics tracking."""
+        # Initial stats should be empty
+        stats = checkpoint_manager.get_performance_stats()
+        assert stats["save_operations"] == 0
+        assert stats["load_operations"] == 0
+
+        # Save a checkpoint
+        checkpoint_id = checkpoint_manager.save_checkpoint(sample_game_state, sample_metadata)
+
+        # Load the checkpoint
+        checkpoint_manager.load_checkpoint(checkpoint_id)
+
+        # Check updated stats
+        stats = checkpoint_manager.get_performance_stats()
+        assert stats["save_operations"] == 1
+        assert stats["load_operations"] == 1
+        assert "avg_save_time_ms" in stats
+        assert "avg_load_time_ms" in stats
+        assert "thread_info" in stats
+
+    def test_get_checkpoint_size(self, checkpoint_manager, sample_game_state, sample_metadata):
+        """Test getting checkpoint file size."""
+        checkpoint_id = checkpoint_manager.save_checkpoint(sample_game_state, sample_metadata)
+
+        size = checkpoint_manager.get_checkpoint_size(checkpoint_id)
+        assert size > 0
+        assert isinstance(size, int)
+
+    def test_delete_checkpoint(self, checkpoint_manager, sample_game_state, sample_metadata):
+        """Test checkpoint deletion."""
+        checkpoint_id = checkpoint_manager.save_checkpoint(sample_game_state, sample_metadata)
+
+        assert checkpoint_manager.checkpoint_exists(checkpoint_id)
+
+        success = checkpoint_manager.delete_checkpoint(checkpoint_id)
+        assert success is True
+        assert not checkpoint_manager.checkpoint_exists(checkpoint_id)
+
+    def test_list_checkpoints(self, checkpoint_manager, sample_game_state, sample_metadata):
+        """Test listing checkpoints."""
+        # Initially empty
+        checkpoints = checkpoint_manager.list_checkpoints()
+        assert len(checkpoints) == 0
+
+        # Save some checkpoints
+        id1 = checkpoint_manager.save_checkpoint(sample_game_state, sample_metadata)
+        id2 = checkpoint_manager.save_checkpoint(sample_game_state, sample_metadata)
+
+        checkpoints = checkpoint_manager.list_checkpoints()
+        assert len(checkpoints) == 2
+        assert id1 in checkpoints
+        assert id2 in checkpoints
+
+
+class TestThreadSafetyInfrastructure:
+    """Test the thread safety mechanisms themselves."""
+
+    def test_read_write_lock_concurrent_readers(self):
+        """Test ReadWriteLock allows concurrent readers."""
+        lock = ReadWriteLock()
+        results = []
+
+        def reader_task(reader_id):
+            with lock.read_lock():
+                results.append(f"reader_{reader_id}_start")
+                time.sleep(0.1)  # Hold lock briefly
+                results.append(f"reader_{reader_id}_end")
+
+        # Start multiple readers concurrently
+        threads = []
+        for i in range(5):
+            t = threading.Thread(target=reader_task, args=(i,))
+            threads.append(t)
+            t.start()
+
+        for t in threads:
+            t.join()
+
+        # All readers should have been able to run concurrently
+        assert len([r for r in results if "start" in r]) == 5
+        assert len([r for r in results if "end" in r]) == 5
+
+    def test_read_write_lock_writer_exclusion(self):
+        """Test ReadWriteLock provides writer exclusion."""
+        lock = ReadWriteLock()
+        results = []
+
+        def writer_task():
+            with lock.write_lock():
+                results.append("writer_start")
+                time.sleep(0.2)
+                results.append("writer_end")
+
+        def reader_task():
+            # This should wait for writer to finish
+            with lock.read_lock():
+                results.append("reader_after_writer")
+
+        # Start writer first, then reader
+        writer_thread = threading.Thread(target=writer_task)
+        reader_thread = threading.Thread(target=reader_task)
+
+        writer_thread.start()
+        time.sleep(0.05)  # Small delay to ensure writer gets lock first
+        reader_thread.start()
+
+        writer_thread.join()
+        reader_thread.join()
+
+        # Writer should complete before reader starts
+        assert results == ["writer_start", "writer_end", "reader_after_writer"]
+
+    def test_file_lock_exclusive_access(self, temp_checkpoint_dir):
+        """Test FileLock provides exclusive file access."""
+        test_file = Path(temp_checkpoint_dir) / "test_lock.txt"
+        results = []
+
+        def lock_task(task_id):
+            try:
+                with FileLock(test_file).exclusive_lock():
+                    results.append(f"task_{task_id}_acquired")
+                    time.sleep(0.1)
+                    results.append(f"task_{task_id}_released")
+            except CheckpointLockTimeoutError:
+                results.append(f"task_{task_id}_timeout")
+
+        # Start two tasks that try to lock the same file
+        threads = []
+        for i in range(2):
+            t = threading.Thread(target=lock_task, args=(i,))
+            threads.append(t)
+            t.start()
+
+        for t in threads:
+            t.join()
+
+        # Only one task should have acquired the lock
+        acquired_count = len([r for r in results if "acquired" in r])
+        assert acquired_count == 1
+
+
+class TestConcurrentOperations:
+    """Test concurrent checkpoint operations."""
+
+    def test_concurrent_saves_different_checkpoints(
         self, checkpoint_manager, sample_game_state, sample_metadata
     ):
-        """Test checkpoint saving with metadata storage."""
-        checkpoint_id = checkpoint_manager.save_checkpoint(sample_game_state, sample_metadata)
-
-        # Verify checkpoint ID format
-        assert checkpoint_id is not None
-        assert len(checkpoint_id) == 36  # UUID format
-
-        # Verify file was created
-        checkpoint_file = checkpoint_manager.checkpoint_dir / f"{checkpoint_id}.pkl.gz"
-=======
-    def test_checkpoint_manager_initialization(self, temp_checkpoint_dir) -> None:
-        """Test CheckpointManager initializes with correct directory."""
-        manager = CheckpointManager(checkpoint_dir=temp_checkpoint_dir)
-        assert manager.checkpoint_dir == Path(temp_checkpoint_dir)
-        assert manager.checkpoint_dir.exists()
-
-    def test_checkpoint_manager_default_directory(self) -> None:
-        """Test CheckpointManager uses default directory when none specified."""
-        manager = CheckpointManager()
-        expected_dir = Path.home() / ".claudelearnspokemon" / "checkpoints"
-        assert manager.checkpoint_dir == expected_dir
-
-    def test_save_checkpoint_returns_uuid(
-        self, checkpoint_manager, sample_game_state, sample_metadata
-    ) -> None:
-        """Test save_checkpoint returns valid UUID string."""
-        checkpoint_id = checkpoint_manager.save_checkpoint(sample_game_state, sample_metadata)
-
-        # UUID format validation
-        assert isinstance(checkpoint_id, str)
-        assert len(checkpoint_id) == 36  # UUID length
-        assert checkpoint_id.count("-") == 4  # UUID has 4 hyphens
-
-    def test_save_checkpoint_creates_file(
-        self, checkpoint_manager, sample_game_state, sample_metadata
-    ) -> None:
-        """Test save_checkpoint creates compressed file on disk."""
-        checkpoint_id = checkpoint_manager.save_checkpoint(sample_game_state, sample_metadata)
-
-        checkpoint_file = checkpoint_manager.checkpoint_dir / f"{checkpoint_id}.lz4"
->>>>>>> dfab3eb6
-        assert checkpoint_file.exists()
-
-<<<<<<< HEAD
-        # Verify metadata was stored
-        metadata = checkpoint_manager.get_checkpoint_metadata(checkpoint_id)
-        assert metadata is not None
-        assert metadata["game_location"] == "pallet_town"
-        assert metadata["progress_markers"] == ["got_starter", "visited_oak"]
-        assert metadata["tags"] == ["tutorial", "important"]
-
-    def test_load_checkpoint_returns_original_state(
+        """Test concurrent saves of different checkpoints."""
+        results = []
+
+        def save_task(task_id):
+            # Modify metadata slightly to make each save unique
+            metadata = sample_metadata.copy()
+            metadata["task_id"] = task_id
+
+            try:
+                checkpoint_id = checkpoint_manager.save_checkpoint(sample_game_state, metadata)
+                results.append(("success", task_id, checkpoint_id))
+            except Exception as e:
+                results.append(("error", task_id, type(e).__name__))
+
+        # Start multiple concurrent saves
+        threads = []
+        num_tasks = 8
+        for i in range(num_tasks):
+            t = threading.Thread(target=save_task, args=(i,))
+            threads.append(t)
+            t.start()
+
+        for t in threads:
+            t.join()
+
+        # All saves should succeed with unique IDs
+        successful_saves = [r for r in results if r[0] == "success"]
+        assert len(successful_saves) == num_tasks
+
+        checkpoint_ids = [r[2] for r in successful_saves]
+        assert len(set(checkpoint_ids)) == num_tasks  # All IDs should be unique
+
+    def test_concurrent_load_same_checkpoint(
         self, checkpoint_manager, sample_game_state, sample_metadata
     ):
-        """Test checkpoint loading returns original game state."""
-=======
-    def test_load_checkpoint_returns_game_state(
-        self, checkpoint_manager, sample_game_state, sample_metadata
-    ) -> None:
-        """Test load_checkpoint returns original game state."""
->>>>>>> dfab3eb6
+        """Test concurrent loads of the same checkpoint."""
+        # First create a checkpoint
         checkpoint_id = checkpoint_manager.save_checkpoint(sample_game_state, sample_metadata)
 
-        loaded_state = checkpoint_manager.load_checkpoint(checkpoint_id)
-
-        assert loaded_state == sample_game_state
-        assert loaded_state["player_position"] == {"x": 100, "y": 200}
-        assert loaded_state["pokemon"][0]["name"] == "pikachu"
-
-<<<<<<< HEAD
-    def test_get_checkpoint_metadata_returns_complete_metadata(
+        results = []
+
+        def load_task(task_id):
+            try:
+                loaded_state = checkpoint_manager.load_checkpoint(checkpoint_id)
+                results.append(("success", task_id, loaded_state == sample_game_state))
+            except Exception as e:
+                results.append(("error", task_id, type(e).__name__))
+
+        # Start multiple concurrent loads
+        threads = []
+        num_tasks = 5
+        for i in range(num_tasks):
+            t = threading.Thread(target=load_task, args=(i,))
+            threads.append(t)
+            t.start()
+
+        for t in threads:
+            t.join()
+
+        # All loads should succeed
+        successful_loads = [r for r in results if r[0] == "success"]
+        assert len(successful_loads) == num_tasks
+
+        # All should have loaded correct data
+        all_data_correct = all(r[2] for r in successful_loads)
+        assert all_data_correct
+
+    def test_concurrent_save_delete_operations(
         self, checkpoint_manager, sample_game_state, sample_metadata
     ):
-        """Test get_checkpoint_metadata returns all metadata fields."""
-        checkpoint_id = checkpoint_manager.save_checkpoint(sample_game_state, sample_metadata)
-=======
-    def test_checkpoint_round_trip_preserves_data(
-        self, checkpoint_manager, sample_game_state, sample_metadata
-    ) -> None:
-        """Test save/load round trip preserves all data exactly."""
-        checkpoint_id = checkpoint_manager.save_checkpoint(sample_game_state, sample_metadata)
-        loaded_state = checkpoint_manager.load_checkpoint(checkpoint_id)
-
-        # Deep comparison of nested structures
-        assert loaded_state["player"]["name"] == sample_game_state["player"]["name"]
-        assert loaded_state["pokemon"][0]["moves"] == sample_game_state["pokemon"][0]["moves"]
-        assert loaded_state["inventory"] == sample_game_state["inventory"]
-        assert loaded_state["flags"] == sample_game_state["flags"]
->>>>>>> dfab3eb6
-
-        metadata = checkpoint_manager.get_checkpoint_metadata(checkpoint_id)
-
-        assert metadata["checkpoint_id"] == checkpoint_id
-        assert "created_at" in metadata
-        assert metadata["game_location"] == "pallet_town"
-        assert metadata["progress_markers"] == ["got_starter", "visited_oak"]
-        assert metadata["performance_metrics"]["execution_time"] == 5.2
-        assert metadata["performance_metrics"]["success_rate"] == 0.85
-        assert metadata["tags"] == ["tutorial", "important"]
-        assert metadata["custom_fields"]["strategy_type"] == "speedrun"
-        assert metadata["file_size"] > 0
-        assert len(metadata["checksum"]) == 64  # SHA-256 hex
-
-    def test_get_checkpoint_metadata_nonexistent_returns_none(self, checkpoint_manager):
-        """Test get_checkpoint_metadata returns None for nonexistent checkpoint."""
-        metadata = checkpoint_manager.get_checkpoint_metadata("nonexistent-id")
-        assert metadata is None
-
-    def test_update_checkpoint_metadata_success(
+        """Test concurrent save and delete operations."""
+        results = []
+
+        def save_and_delete_task(task_id):
+            try:
+                # Save checkpoint
+                checkpoint_id = checkpoint_manager.save_checkpoint(
+                    sample_game_state, sample_metadata
+                )
+                results.append(("saved", task_id, checkpoint_id))
+
+                # Small delay
+                time.sleep(0.05)
+
+                # Try to delete it
+                deleted = checkpoint_manager.delete_checkpoint(checkpoint_id)
+                results.append(("deleted", task_id, deleted))
+
+            except Exception as e:
+                results.append(("error", task_id, type(e).__name__))
+
+        # Start multiple concurrent save/delete operations
+        threads = []
+        num_tasks = 3
+        for i in range(num_tasks):
+            t = threading.Thread(target=save_and_delete_task, args=(i,))
+            threads.append(t)
+            t.start()
+
+        for t in threads:
+            t.join()
+
+        # Should have some successful saves and deletes
+        saves = [r for r in results if r[0] == "saved"]
+        deletes = [r for r in results if r[0] == "deleted"]
+
+        assert len(saves) >= num_tasks
+        assert len(deletes) >= num_tasks
+
+    def test_high_concurrency_stress(self, checkpoint_manager, sample_game_state, sample_metadata):
+        """Test high concurrency with mixed operations."""
+        results = []
+        shared_checkpoint_ids = []
+        lock = threading.Lock()
+
+        def mixed_operations_task(task_id):
+            try:
+                # Save operation
+                checkpoint_id = checkpoint_manager.save_checkpoint(
+                    sample_game_state, sample_metadata
+                )
+                with lock:
+                    shared_checkpoint_ids.append(checkpoint_id)
+                results.append(("save_success", task_id))
+
+                # Load operation on own checkpoint
+                loaded_state = checkpoint_manager.load_checkpoint(checkpoint_id)
+                assert loaded_state == sample_game_state
+                results.append(("load_success", task_id))
+
+                # Try to load from shared pool if available
+                with lock:
+                    if len(shared_checkpoint_ids) > 1:
+                        other_id = (
+                            shared_checkpoint_ids[0]
+                            if shared_checkpoint_ids[0] != checkpoint_id
+                            else shared_checkpoint_ids[1]
+                        )
+                        loaded_state = checkpoint_manager.load_checkpoint(other_id)
+                        results.append(("shared_load_success", task_id))
+
+            except Exception:
+                results.append(("error", task_id))
+
+        # Run high-concurrency stress test
+        threads = []
+        num_tasks = 20
+
+        start_time = time.time()
+
+        for i in range(num_tasks):
+            t = threading.Thread(target=mixed_operations_task, args=(i,))
+            threads.append(t)
+            t.start()
+
+        for t in threads:
+            t.join()
+
+        duration = time.time() - start_time
+
+        # Analyze results
+        errors = [r for r in results if r[0] == "error"]
+        save_successes = [r for r in results if r[0] == "save_success"]
+        load_successes = [r for r in results if r[0] == "load_success"]
+
+        # Should complete in reasonable time with no errors
+        assert duration < 10.0  # Should complete within 10 seconds
+        assert len(errors) == 0, f"Errors occurred: {errors}"
+        assert len(save_successes) == num_tasks
+        assert len(load_successes) == num_tasks
+
+        # Check performance requirements
+        stats = checkpoint_manager.get_performance_stats()
+        assert stats["avg_save_time_ms"] < 500  # <500ms requirement
+        assert stats["avg_load_time_ms"] < 500  # <500ms requirement
+
+    def test_deadlock_prevention(self, checkpoint_manager, sample_game_state, sample_metadata):
+        """Test that operations don't deadlock under concurrent load."""
+        results = []
+
+        def complex_operations_task(task_id):
+            try:
+                # Create checkpoint
+                checkpoint_id = checkpoint_manager.save_checkpoint(
+                    sample_game_state, sample_metadata
+                )
+
+                # Mixed operations that could potentially deadlock
+                checkpoint_manager.checkpoint_exists(checkpoint_id)
+                checkpoint_manager.get_checkpoint_size(checkpoint_id)
+                checkpoint_manager.load_checkpoint(checkpoint_id)
+
+                if task_id % 2 == 0:  # Delete some checkpoints
+                    checkpoint_manager.delete_checkpoint(checkpoint_id)
+
+                results.append(("completed", task_id))
+
+            except CheckpointLockTimeoutError:
+                results.append(("timeout", task_id))
+            except Exception:
+                results.append(("error", task_id))
+
+        # Start many concurrent complex operations
+        threads = []
+        num_tasks = 15
+
+        start_time = time.time()
+
+        for i in range(num_tasks):
+            t = threading.Thread(target=complex_operations_task, args=(i,))
+            threads.append(t)
+            t.start()
+
+        for t in threads:
+            t.join(timeout=15.0)  # Don't wait forever
+
+        duration = time.time() - start_time
+
+        # Should complete without deadlocks
+        assert duration < 15.0
+
+        completed = [r for r in results if r[0] == "completed"]
+        timeouts = [r for r in results if r[0] == "timeout"]
+        errors = [r for r in results if r[0] == "error"]
+
+        # Most operations should complete successfully
+        assert len(completed) >= num_tasks * 0.8  # At least 80% success
+        assert len(errors) == 0, f"Unexpected errors: {errors}"
+
+        # Some timeouts are acceptable under high load
+        if timeouts:
+            assert len(timeouts) < num_tasks * 0.2  # Less than 20% timeouts
+
+
+class TestCorruptionHandling:
+    """Test handling of corrupted checkpoint files."""
+
+    def test_corrupted_lz4_data(self, checkpoint_manager, temp_checkpoint_dir):
+        """Test handling of corrupted LZ4 data."""
+        # Create a file with invalid LZ4 data
+        fake_id = "corrupted-checkpoint"
+        corrupted_file = Path(temp_checkpoint_dir) / f"{fake_id}.lz4"
+        corrupted_file.write_bytes(b"invalid lz4 data here")
+
+        with pytest.raises(CheckpointCorruptionError):
+            checkpoint_manager.load_checkpoint(fake_id)
+
+    def test_corrupted_json_data(self, checkpoint_manager, temp_checkpoint_dir):
+        """Test handling of corrupted JSON data."""
+        # Create a file with valid LZ4 but invalid JSON
+        fake_id = "corrupted-json"
+        corrupted_file = Path(temp_checkpoint_dir) / f"{fake_id}.lz4"
+
+        invalid_json = b"invalid json content"
+        compressed_data = lz4.frame.compress(invalid_json)
+        corrupted_file.write_bytes(compressed_data)
+
+        with pytest.raises(CheckpointCorruptionError):
+            checkpoint_manager.load_checkpoint(fake_id)
+
+    def test_missing_required_fields(self, checkpoint_manager, temp_checkpoint_dir):
+        """Test handling of JSON missing required fields."""
+        fake_id = "missing-fields"
+        corrupted_file = Path(temp_checkpoint_dir) / f"{fake_id}.lz4"
+
+        # Create JSON missing required fields
+        incomplete_data = {"version": "1.0"}  # Missing required fields
+        json_data = json.dumps(incomplete_data).encode("utf-8")
+        compressed_data = lz4.frame.compress(json_data)
+        corrupted_file.write_bytes(compressed_data)
+
+        with pytest.raises(CheckpointCorruptionError):
+            checkpoint_manager.load_checkpoint(fake_id)
+
+
+class TestPerformanceRequirements:
+    """Test performance requirements are met."""
+
+    def test_save_performance_requirement(
         self, checkpoint_manager, sample_game_state, sample_metadata
     ):
-        """Test successful metadata update for existing checkpoint."""
-        checkpoint_id = checkpoint_manager.save_checkpoint(sample_game_state, sample_metadata)
-
-        # Update metadata
-        updates = {
-            "game_location": "viridian_city",
-            "tags": ["tutorial", "important", "completed"],
-            "custom_fields": {"strategy_type": "casual", "notes": "good checkpoint"},
-        }
-
-<<<<<<< HEAD
-        success = checkpoint_manager.update_checkpoint_metadata(checkpoint_id, updates)
-        assert success is True
-
-        # Verify updates
-        metadata = checkpoint_manager.get_checkpoint_metadata(checkpoint_id)
-        assert metadata["game_location"] == "viridian_city"
-        assert metadata["tags"] == ["tutorial", "important", "completed"]
-        assert metadata["custom_fields"]["strategy_type"] == "casual"
-        assert metadata["custom_fields"]["notes"] == "good checkpoint"
-
-    def test_update_checkpoint_metadata_nonexistent_fails(self, checkpoint_manager):
-        """Test metadata update fails for nonexistent checkpoint."""
-        success = checkpoint_manager.update_checkpoint_metadata(
-            "nonexistent-id", {"game_location": "test"}
-        )
-        assert success is False
-
-    def test_search_checkpoints_by_location(self, checkpoint_manager, sample_game_state):
-        """Test searching checkpoints by game location."""
-        # Create multiple checkpoints
-        metadata1 = {"game_location": "pallet_town", "tags": ["start"]}
-        metadata2 = {"game_location": "viridian_city", "tags": ["route1"]}
-        metadata3 = {"game_location": "pallet_town", "tags": ["return"]}
-
-        id1 = checkpoint_manager.save_checkpoint(sample_game_state, metadata1)
-        id2 = checkpoint_manager.save_checkpoint(sample_game_state, metadata2)
-        id3 = checkpoint_manager.save_checkpoint(sample_game_state, metadata3)
-
-        # Search by location
-        results = checkpoint_manager.search_checkpoints({"game_location": "pallet_town"})
-
-        assert len(results) == 2
-        found_ids = [r["checkpoint_id"] for r in results]
-        assert id1 in found_ids
-        assert id3 in found_ids
-        assert id2 not in found_ids
-
-    def test_search_checkpoints_by_tags(self, checkpoint_manager, sample_game_state):
-        """Test searching checkpoints by tags."""
-        metadata1 = {"tags": ["tutorial", "important"]}
-        metadata2 = {"tags": ["battle", "gym"]}
-        metadata3 = {"tags": ["tutorial", "completed"]}
-
-        id1 = checkpoint_manager.save_checkpoint(sample_game_state, metadata1)
-        id2 = checkpoint_manager.save_checkpoint(sample_game_state, metadata2)
-        id3 = checkpoint_manager.save_checkpoint(sample_game_state, metadata3)
-
-        # Search by tags
-        results = checkpoint_manager.search_checkpoints({"tags": ["tutorial"]})
-
-        assert len(results) == 2
-        found_ids = [r["checkpoint_id"] for r in results]
-        assert id1 in found_ids
-        assert id3 in found_ids
-        assert id2 not in found_ids
-
-    def test_search_checkpoints_by_time_range(self, checkpoint_manager, sample_game_state):
-        """Test searching checkpoints by creation time range."""
-        now = datetime.now(timezone.utc)
-        past_time = now.replace(hour=now.hour - 1).isoformat()
-        future_time = now.replace(hour=now.hour + 1).isoformat()
-
-        checkpoint_id = checkpoint_manager.save_checkpoint(sample_game_state, {})
-
-        # Search in range
-        results = checkpoint_manager.search_checkpoints(
-            {"created_after": past_time, "created_before": future_time}
-        )
-
-        assert len(results) == 1
-        assert results[0]["checkpoint_id"] == checkpoint_id
-
-        # Search outside range
-        results = checkpoint_manager.search_checkpoints({"created_after": future_time})
-
-        assert len(results) == 0
-
-    def test_search_checkpoints_by_performance(self, checkpoint_manager, sample_game_state):
-        """Test searching checkpoints by performance metrics."""
-        metadata1 = {"performance_metrics": {"success_rate": 0.9, "execution_time": 3.0}}
-        metadata2 = {"performance_metrics": {"success_rate": 0.7, "execution_time": 8.0}}
-        metadata3 = {"performance_metrics": {"success_rate": 0.95, "execution_time": 2.5}}
-
-        id1 = checkpoint_manager.save_checkpoint(sample_game_state, metadata1)
-        id2 = checkpoint_manager.save_checkpoint(sample_game_state, metadata2)
-        id3 = checkpoint_manager.save_checkpoint(sample_game_state, metadata3)
-
-        # Search by minimum performance
-        results = checkpoint_manager.search_checkpoints({"performance_min": 0.85})
-
-        assert len(results) == 2
-        found_ids = [r["checkpoint_id"] for r in results]
-        assert id1 in found_ids
-        assert id3 in found_ids
-        assert id2 not in found_ids
-
-        # Search by maximum execution time
-        results = checkpoint_manager.search_checkpoints({"performance_max": 5.0})
-
-        assert len(results) == 2
-        found_ids = [r["checkpoint_id"] for r in results]
-        assert id1 in found_ids
-        assert id3 in found_ids
-        assert id2 not in found_ids
-
-    def test_search_checkpoints_by_custom_fields(self, checkpoint_manager, sample_game_state):
-        """Test searching checkpoints by custom fields."""
-        metadata1 = {"custom_fields": {"strategy": "aggressive", "difficulty": "hard"}}
-        metadata2 = {"custom_fields": {"strategy": "defensive", "difficulty": "normal"}}
-        metadata3 = {"custom_fields": {"strategy": "aggressive", "difficulty": "normal"}}
-
-        id1 = checkpoint_manager.save_checkpoint(sample_game_state, metadata1)
-        id2 = checkpoint_manager.save_checkpoint(sample_game_state, metadata2)
-        id3 = checkpoint_manager.save_checkpoint(sample_game_state, metadata3)
-
-        # Search by custom fields
-        results = checkpoint_manager.search_checkpoints(
-            {"custom_fields": {"strategy": "aggressive"}}
-        )
-
-        assert len(results) == 2
-        found_ids = [r["checkpoint_id"] for r in results]
-        assert id1 in found_ids
-        assert id3 in found_ids
-        assert id2 not in found_ids
-
-    def test_list_checkpoints_returns_all(self, checkpoint_manager, sample_game_state):
-        """Test list_checkpoints returns all checkpoints when no criteria given."""
-        # Create multiple checkpoints
-        id1 = checkpoint_manager.save_checkpoint(sample_game_state, {"game_location": "loc1"})
-        id2 = checkpoint_manager.save_checkpoint(sample_game_state, {"game_location": "loc2"})
-        id3 = checkpoint_manager.save_checkpoint(sample_game_state, {"game_location": "loc3"})
-
-        results = checkpoint_manager.list_checkpoints()
-
-        assert len(results) == 3
-        found_ids = [r["checkpoint_id"] for r in results]
-        assert id1 in found_ids
-        assert id2 in found_ids
-        assert id3 in found_ids
-
-    def test_validate_checkpoint_success(
-        self, checkpoint_manager, sample_game_state, sample_metadata
-    ):
-        """Test checkpoint validation for valid checkpoint."""
-        checkpoint_id = checkpoint_manager.save_checkpoint(sample_game_state, sample_metadata)
-=======
-    def test_checkpoint_files_are_lz4_compressed(
-        self, checkpoint_manager, sample_game_state, sample_metadata
-    ) -> None:
-        """Test checkpoint files are valid LZ4 compressed format."""
-        checkpoint_id = checkpoint_manager.save_checkpoint(sample_game_state, sample_metadata)
-
-        checkpoint_file = checkpoint_manager.checkpoint_dir / f"{checkpoint_id}.lz4"
-        with checkpoint_file.open("rb") as f:
-            compressed_data = f.read()
-
-        # Should be able to decompress with LZ4
-        decompressed_data = lz4.frame.decompress(compressed_data)
-
-        # Should contain valid JSON
-        checkpoint_data = json.loads(decompressed_data.decode("utf-8"))
-        assert checkpoint_data["game_state"] == sample_game_state
-
-    def test_compression_reduces_file_size(self, checkpoint_manager) -> None:
-        """Test compression significantly reduces file size for large states."""
-        # Create large game state with repetitive data
-        large_game_state = {
-            "large_inventory": ["potion"] * 1000,
-            "repetitive_data": "x" * 10000,
-            "nested_data": [{"same_structure": i} for i in range(500)],
-        }
-
-        checkpoint_id = checkpoint_manager.save_checkpoint(large_game_state, {})
-
-        # Calculate original JSON size
-        original_json = json.dumps(
-            {
-                "version": "1.0",
-                "checkpoint_id": checkpoint_id,
-                "timestamp": time.time(),
-                "game_state": large_game_state,
-                "metadata": {},
-            },
-            separators=(",", ":"),
-        )
-        original_size = len(original_json.encode("utf-8"))
-
-        # Get compressed file size
-        compressed_size = checkpoint_manager.get_checkpoint_size(checkpoint_id)
-
-        # Should achieve significant compression
-        compression_ratio = compressed_size / original_size
-        assert compression_ratio < 0.1, f"Poor compression ratio: {compression_ratio}"
-
-
-class TestCheckpointManagerErrors:
-    """Test error handling and edge cases."""
-
-    def test_load_nonexistent_checkpoint_raises_not_found(self, checkpoint_manager) -> None:
-        """Test loading non-existent checkpoint raises CheckpointNotFoundError."""
-        fake_id = "00000000-0000-0000-0000-000000000000"
-
-        with pytest.raises(CheckpointNotFoundError) as exc_info:
-            checkpoint_manager.load_checkpoint(fake_id)
-
-        assert fake_id in str(exc_info.value)
-
-    def test_load_corrupted_lz4_data_raises_corruption_error(
-        self, checkpoint_manager, temp_checkpoint_dir
-    ) -> None:
-        """Test loading corrupted LZ4 data raises CheckpointCorruptionError."""
-        # Create file with invalid LZ4 data
-        fake_id = "corrupted-checkpoint-id"
-        corrupt_file = Path(temp_checkpoint_dir) / f"{fake_id}.lz4"
-
-        with corrupt_file.open("wb") as f:
-            f.write(b"this is not valid LZ4 data")
-
-        with pytest.raises(CheckpointCorruptionError) as exc_info:
-            checkpoint_manager.load_checkpoint(fake_id)
-
-        assert "decompress" in str(exc_info.value).lower()
-
-    def test_load_corrupted_json_raises_corruption_error(
-        self, checkpoint_manager, temp_checkpoint_dir
-    ) -> None:
-        """Test loading corrupted JSON data raises CheckpointCorruptionError."""
-        fake_id = "corrupted-json-id"
-        corrupt_file = Path(temp_checkpoint_dir) / f"{fake_id}.lz4"
-
-        # Create valid LZ4 file with invalid JSON
-        invalid_json = b"this is not valid JSON data"
-        compressed_data = lz4.frame.compress(invalid_json)
-
-        with corrupt_file.open("wb") as f:
-            f.write(compressed_data)
-
-        with pytest.raises(CheckpointCorruptionError) as exc_info:
-            checkpoint_manager.load_checkpoint(fake_id)
-
-        assert "parse" in str(exc_info.value).lower()
-
-    def test_load_missing_required_fields_raises_corruption_error(
-        self, checkpoint_manager, temp_checkpoint_dir
-    ) -> None:
-        """Test loading checkpoint missing required fields raises corruption error."""
-        fake_id = "missing-fields-id"
-        corrupt_file = Path(temp_checkpoint_dir) / f"{fake_id}.lz4"
-
-        # Create checkpoint missing required fields
-        incomplete_data = {
-            "version": "1.0",
-            # Missing checkpoint_id, game_state, metadata
-        }
-        json_data = json.dumps(incomplete_data).encode("utf-8")
-        compressed_data = lz4.frame.compress(json_data)
-
-        with corrupt_file.open("wb") as f:
-            f.write(compressed_data)
-
-        with pytest.raises(CheckpointCorruptionError) as exc_info:
-            checkpoint_manager.load_checkpoint(fake_id)
-
-        assert "missing field" in str(exc_info.value).lower()
-
-    def test_load_mismatched_checkpoint_id_raises_corruption_error(
-        self, checkpoint_manager, temp_checkpoint_dir
-    ) -> None:
-        """Test loading checkpoint with mismatched ID raises corruption error."""
-        file_id = "file-checkpoint-id"
-        content_id = "content-checkpoint-id"
-
-        corrupt_file = Path(temp_checkpoint_dir) / f"{file_id}.lz4"
-
-        # Create checkpoint with mismatched ID
-        mismatched_data = {
-            "version": "1.0",
-            "checkpoint_id": content_id,  # Different from file name
-            "game_state": {},
-            "metadata": {},
-        }
-        json_data = json.dumps(mismatched_data).encode("utf-8")
-        compressed_data = lz4.frame.compress(json_data)
-
-        with corrupt_file.open("wb") as f:
-            f.write(compressed_data)
-
-        with pytest.raises(CheckpointCorruptionError) as exc_info:
-            checkpoint_manager.load_checkpoint(file_id)
-
-        assert "mismatch" in str(exc_info.value).lower()
-
-    def test_save_with_invalid_data_types_handles_gracefully(self, checkpoint_manager) -> None:
-        """Test saving data that can't be JSON serialized raises CheckpointError."""
-        # Create data that can't be JSON serialized
-        invalid_state = {
-            "function_object": lambda x: x,  # Can't serialize functions
-        }
-
-        with pytest.raises(CheckpointError):
-            checkpoint_manager.save_checkpoint(invalid_state, {})
-
-    def test_empty_checkpoint_file_raises_corruption_error(
-        self, checkpoint_manager, temp_checkpoint_dir
-    ) -> None:
-        """Test loading empty checkpoint file raises CheckpointCorruptionError."""
-        empty_id = "empty-checkpoint-id"
-        empty_file = Path(temp_checkpoint_dir) / f"{empty_id}.lz4"
-
-        # Create empty file
-        empty_file.touch()
-
-        with pytest.raises(CheckpointCorruptionError) as exc_info:
-            checkpoint_manager.load_checkpoint(empty_id)
-
-        assert "empty" in str(exc_info.value).lower()
->>>>>>> dfab3eb6
-
-        is_valid = checkpoint_manager.validate_checkpoint(checkpoint_id)
-        assert is_valid is True
-
-<<<<<<< HEAD
-    def test_validate_checkpoint_missing_file(self, checkpoint_manager, temp_dir):
-        """Test checkpoint validation fails for missing file."""
-        # Create fake metadata entry
-        fake_id = "fake-checkpoint-id"
-
-        is_valid = checkpoint_manager.validate_checkpoint(fake_id)
-        assert is_valid is False
-
-    def test_validate_checkpoint_corrupted_file(
-        self, checkpoint_manager, sample_game_state, sample_metadata, temp_dir
-    ):
-        """Test checkpoint validation fails for corrupted file."""
-        checkpoint_id = checkpoint_manager.save_checkpoint(sample_game_state, sample_metadata)
-
-        # Corrupt the file
-        checkpoint_file = Path(temp_dir) / f"{checkpoint_id}.pkl.gz"
-        with open(checkpoint_file, "wb") as f:
-            f.write(b"corrupted data")
-
-        is_valid = checkpoint_manager.validate_checkpoint(checkpoint_id)
-        assert is_valid is False
-
-    def test_prune_checkpoints_removes_lowest_value(self, checkpoint_manager, sample_game_state):
-        """Test checkpoint pruning removes lowest value checkpoints."""
-        # Create checkpoints with different performance metrics
-        old_metadata = {
-            "created_at": "2024-01-01T00:00:00+00:00",
-            "performance_metrics": {"success_rate": 0.5, "execution_time": 10.0},
-        }
-        good_metadata = {"performance_metrics": {"success_rate": 0.95, "execution_time": 2.0}}
-        bad_metadata = {"performance_metrics": {"success_rate": 0.2, "execution_time": 15.0}}
-
-        checkpoint_manager.save_checkpoint(sample_game_state, old_metadata)
-        id2 = checkpoint_manager.save_checkpoint(sample_game_state, good_metadata)
-        checkpoint_manager.save_checkpoint(sample_game_state, bad_metadata)
-
-        # Prune to keep only 2
-        pruned_count = checkpoint_manager.prune_checkpoints(max_count=2)
-
-        assert pruned_count == 1
-
-        # Verify good checkpoint remains
-        remaining = checkpoint_manager.list_checkpoints()
-        assert len(remaining) == 2
-
-        remaining_ids = [r["checkpoint_id"] for r in remaining]
-        assert id2 in remaining_ids  # Good performance should remain
-
-    def test_find_nearest_checkpoint_exact_match(self, checkpoint_manager, sample_game_state):
-        """Test find_nearest_checkpoint returns exact location match."""
-        metadata1 = {"game_location": "pallet_town"}
-        metadata2 = {"game_location": "viridian_city"}
-        metadata3 = {"game_location": "pewter_city"}
-
-        checkpoint_manager.save_checkpoint(sample_game_state, metadata1)
-        id2 = checkpoint_manager.save_checkpoint(sample_game_state, metadata2)
-        checkpoint_manager.save_checkpoint(sample_game_state, metadata3)
-
-        nearest_id = checkpoint_manager.find_nearest_checkpoint("viridian_city")
-        assert nearest_id == id2
-
-    def test_find_nearest_checkpoint_no_match_returns_any(
-        self, checkpoint_manager, sample_game_state
-    ):
-        """Test find_nearest_checkpoint returns something when no exact match."""
-        metadata1 = {"game_location": "pallet_town"}
-        id1 = checkpoint_manager.save_checkpoint(sample_game_state, metadata1)
-
-        nearest_id = checkpoint_manager.find_nearest_checkpoint("nonexistent_location")
-        assert nearest_id == id1  # Should return the only available checkpoint
-
-    def test_find_nearest_checkpoint_no_checkpoints_returns_none(self, checkpoint_manager):
-        """Test find_nearest_checkpoint returns None when no checkpoints exist."""
-        nearest_id = checkpoint_manager.find_nearest_checkpoint("any_location")
-        assert nearest_id is None
-
-    def test_metadata_validation_required_fields(self, checkpoint_manager, sample_game_state):
-        """Test metadata validation enforces required field types."""
-        # Valid metadata should work
-        valid_metadata = {
-            "game_location": "test_location",
-            "progress_markers": ["marker1"],
-            "performance_metrics": {"time": 1.0},
-            "tags": ["tag1"],
-            "custom_fields": {"field": "value"},
-        }
-
-        checkpoint_id = checkpoint_manager.save_checkpoint(sample_game_state, valid_metadata)
-        assert checkpoint_id is not None
-
-        # Invalid progress_markers type should raise error
-        invalid_metadata = {"progress_markers": "not_a_list"}
-
-        with pytest.raises(ValueError, match="progress_markers must be a list"):
-            checkpoint_manager.save_checkpoint(sample_game_state, invalid_metadata)
-=======
-class TestCheckpointManagerPerformance:
-    """Test performance requirements."""
-
-    def test_save_checkpoint_under_500ms(
-        self, checkpoint_manager, sample_game_state, sample_metadata
-    ) -> None:
-        """Test save_checkpoint completes within 500ms performance requirement."""
+        """Test save operations meet <500ms requirement."""
         start_time = time.monotonic()
         checkpoint_manager.save_checkpoint(sample_game_state, sample_metadata)
         duration = time.monotonic() - start_time
 
-        assert duration < 0.5, f"Save took {duration:.3f}s, exceeds 500ms limit"
-
-    def test_load_checkpoint_under_500ms(
+        assert duration < 0.5  # <500ms requirement
+
+    def test_load_performance_requirement(
         self, checkpoint_manager, sample_game_state, sample_metadata
-    ) -> None:
-        """Test load_checkpoint completes within 500ms performance requirement."""
+    ):
+        """Test load operations meet <500ms requirement."""
         checkpoint_id = checkpoint_manager.save_checkpoint(sample_game_state, sample_metadata)
 
         start_time = time.monotonic()
         checkpoint_manager.load_checkpoint(checkpoint_id)
         duration = time.monotonic() - start_time
 
-        assert duration < 0.5, f"Load took {duration:.3f}s, exceeds 500ms limit"
-
-    def test_large_game_state_performance(self, checkpoint_manager) -> None:
-        """Test performance with large game states (simulating complex Pokemon data)."""
-        # Create large game state similar to full Pokemon game state
-        large_state = {
-            "player_data": {
-                "name": "RED",
-                "position": {"x": 100, "y": 150, "map": "route_1"},
-                "stats": {"level": 50, "money": 999999},
-            },
-            "pokemon_team": [
-                {
-                    "species": f"POKEMON_{i}",
-                    "level": 50 + i,
-                    "moves": [f"MOVE_{j}" for j in range(4)],
-                    "stats": {"hp": 200 + i, "attack": 150 + i, "defense": 120 + i},
-                    "experience": 125000 + i * 1000,
-                }
-                for i in range(6)
-            ],
-            "pokemon_box": [
-                {
-                    "species": f"BOXED_POKEMON_{i}",
-                    "level": 10 + (i % 20),
-                    "moves": [f"MOVE_{j}" for j in range(4)],
-                }
-                for i in range(240)  # Full PC box
-            ],
-            "inventory": {f"ITEM_{i}": (i % 99) + 1 for i in range(100)},
-            "game_flags": {f"FLAG_{i}": bool(i % 2) for i in range(1000)},
-            "map_data": {
-                "visited_locations": [f"LOCATION_{i}" for i in range(200)],
-                "npc_interactions": {
-                    f"NPC_{i}": {"talked": True, "state": i % 10} for i in range(500)
-                },
-            },
-        }
-        metadata = {"location": "end_game", "completion": 95.5}
-
-        # Test save performance
-        start_time = time.monotonic()
-        checkpoint_id = checkpoint_manager.save_checkpoint(large_state, metadata)
-        save_duration = time.monotonic() - start_time
-
-        # Test load performance
-        start_time = time.monotonic()
-        loaded_state = checkpoint_manager.load_checkpoint(checkpoint_id)
-        load_duration = time.monotonic() - start_time
-
-        assert save_duration < 0.5, f"Large state save took {save_duration:.3f}s"
-        assert load_duration < 0.5, f"Large state load took {load_duration:.3f}s"
-        assert loaded_state == large_state
->>>>>>> dfab3eb6
-
-        # Invalid performance_metrics type should raise error
-        invalid_metadata = {"performance_metrics": "not_a_dict"}
-
-        with pytest.raises(ValueError, match="performance_metrics must be a dict"):
-            checkpoint_manager.save_checkpoint(sample_game_state, invalid_metadata)
-
-<<<<<<< HEAD
-    def test_metadata_caching_improves_performance(
+        assert duration < 0.5  # <500ms requirement
+
+    def test_performance_under_concurrent_load(
         self, checkpoint_manager, sample_game_state, sample_metadata
     ):
-        """Test metadata caching improves repeated access performance."""
-        checkpoint_id = checkpoint_manager.save_checkpoint(sample_game_state, sample_metadata)
-
-        # First access - should populate cache
-        start_time = time.perf_counter()
-        metadata1 = checkpoint_manager.get_checkpoint_metadata(checkpoint_id)
-        first_access_time = time.perf_counter() - start_time
-
-        # Second access - should use cache
-        start_time = time.perf_counter()
-        metadata2 = checkpoint_manager.get_checkpoint_metadata(checkpoint_id)
-        second_access_time = time.perf_counter() - start_time
-
-        # Verify same data returned
-        assert metadata1 == metadata2
-
-        # Cache should be faster (though timing can be unreliable in tests)
-        assert second_access_time <= first_access_time * 2  # Allow some variance
-
-    def test_load_checkpoint_missing_file_raises_error(self, checkpoint_manager):
-        """Test loading nonexistent checkpoint raises FileNotFoundError."""
-        with pytest.raises(FileNotFoundError, match="Checkpoint not found"):
-            checkpoint_manager.load_checkpoint("nonexistent-id")
-
-    def test_save_checkpoint_creates_checksum(
-        self, checkpoint_manager, sample_game_state, sample_metadata
-    ):
-        """Test saved checkpoint includes file checksum for integrity verification."""
-=======
-    @patch("os.fsync")
-    def test_save_uses_atomic_writes(
-        self, mock_fsync, checkpoint_manager, sample_game_state, sample_metadata
-    ) -> None:
-        """Test save operation uses atomic writes with fsync."""
-        checkpoint_id = checkpoint_manager.save_checkpoint(sample_game_state, sample_metadata)
-
-        # Verify fsync was called (ensures data reaches disk)
-        mock_fsync.assert_called_once()
-
-        # Verify final file exists and temp file doesn't
-        final_file = checkpoint_manager.checkpoint_dir / f"{checkpoint_id}.lz4"
-        temp_file = checkpoint_manager.checkpoint_dir / f"{checkpoint_id}.tmp"
-
-        assert final_file.exists()
-        assert not temp_file.exists()
-
-    def test_save_cleans_up_temp_file_on_failure(
-        self, checkpoint_manager, temp_checkpoint_dir
-    ) -> None:
-        """Test temporary file is cleaned up if save operation fails."""
-
-        # Mock Path.rename to simulate failure after temp file creation
-        original_rename = Path.rename
-
-        def failing_rename(self, target):
-            if str(self).endswith(".tmp"):
-                raise OSError("Simulated rename failure")
-            return original_rename(self, target)
-
-        with patch.object(Path, "rename", failing_rename):
-            with pytest.raises(CheckpointError):
-                checkpoint_manager.save_checkpoint({"test": "data"}, {})
-
-        # Verify no temp files remain
-        temp_files = list(Path(temp_checkpoint_dir).glob("*.tmp"))
-        assert len(temp_files) == 0, f"Temp files not cleaned up: {temp_files}"
-
-
-class TestCheckpointManagerUtilityMethods:
-    """Test utility methods."""
-
-    def test_checkpoint_exists_returns_true_for_existing(
-        self, checkpoint_manager, sample_game_state, sample_metadata
-    ) -> None:
-        """Test checkpoint_exists returns True for existing checkpoints."""
->>>>>>> dfab3eb6
-        checkpoint_id = checkpoint_manager.save_checkpoint(sample_game_state, sample_metadata)
-
-<<<<<<< HEAD
-        metadata = checkpoint_manager.get_checkpoint_metadata(checkpoint_id)
-        assert "checksum" in metadata
-        assert len(metadata["checksum"]) == 64  # SHA-256 hex length
-        assert metadata["file_size"] > 0
-
-    def test_load_checkpoint_validates_checksum(
-        self, checkpoint_manager, sample_game_state, sample_metadata, temp_dir
-    ):
-        """Test loading checkpoint with corrupted checksum raises error."""
-        checkpoint_id = checkpoint_manager.save_checkpoint(sample_game_state, sample_metadata)
-
-        # Corrupt the file content but keep valid gzip structure
-        checkpoint_file = Path(temp_dir) / f"{checkpoint_id}.pkl.gz"
-
-        with open(checkpoint_file, "ab") as f:
-            f.write(b"corruption")  # Append corrupt data
-
-        # Loading should detect checksum mismatch
-        with pytest.raises(ValueError, match="checksum mismatch"):
+        """Test performance requirements are maintained under concurrent load."""
+
+        def timed_operations():
+            # Save
+            start = time.monotonic()
+            checkpoint_id = checkpoint_manager.save_checkpoint(sample_game_state, sample_metadata)
+            save_time = time.monotonic() - start
+
+            # Load
+            start = time.monotonic()
             checkpoint_manager.load_checkpoint(checkpoint_id)
-
-    def test_metadata_schema_versioning(
-        self, checkpoint_manager, sample_game_state, sample_metadata
-    ):
-        """Test metadata includes schema version for future migrations."""
-        checkpoint_id = checkpoint_manager.save_checkpoint(sample_game_state, sample_metadata)
-
-        metadata = checkpoint_manager.get_checkpoint_metadata(checkpoint_id)
-        assert "schema_version" in metadata
-        assert metadata["schema_version"] == CheckpointManager.SCHEMA_VERSION
-
-
-class TestCheckpointManagerPerformance:
-    """Performance tests for CheckpointManager."""
-
-    @pytest.fixture
-    def temp_dir(self) -> str:
-        """Create temporary directory for tests."""
-        temp_dir = tempfile.mkdtemp()
-        yield temp_dir
-        shutil.rmtree(temp_dir)
-
-    @pytest.fixture
-    def checkpoint_manager_with_data(self, temp_dir):
-        """Create CheckpointManager with multiple checkpoints for performance testing."""
-        manager = CheckpointManager(checkpoint_dir=temp_dir)
-
-        # Create 100 test checkpoints with varying metadata
-        game_state = {"test": "data"}
-        locations = ["pallet_town", "viridian_city", "pewter_city", "cerulean_city"]
-        tags_options = [["tutorial"], ["battle"], ["gym"], ["important"], ["speedrun"]]
-
-        for i in range(100):
-            metadata = {
-                "game_location": locations[i % len(locations)],
-                "tags": tags_options[i % len(tags_options)],
-                "performance_metrics": {
-                    "success_rate": 0.5 + (i % 50) / 100,
-                    "execution_time": 1.0 + (i % 10),
-                },
-                "custom_fields": {"batch": i // 10},
-            }
-            manager.save_checkpoint(game_state, metadata)
-
-        return manager
-
-    def test_metadata_query_performance_requirement(self, checkpoint_manager_with_data):
-        """Test that metadata queries meet <100ms performance requirement."""
-        manager = checkpoint_manager_with_data
-
-        # Test various query types
-        query_types = [
-            {"game_location": "pallet_town"},
-            {"tags": ["tutorial"]},
-            {"performance_min": 0.8},
-            {"custom_fields": {"batch": 5}},
-        ]
-
-        for criteria in query_types:
-            start_time = time.perf_counter()
-            results = manager.search_checkpoints(criteria)
-            query_time = (time.perf_counter() - start_time) * 1000  # Convert to ms
-
-            # Should meet performance requirement
-            assert query_time < 100, f"Query {criteria} took {query_time:.2f}ms, expected <100ms"
-            assert len(results) > 0  # Should find some results
-
-    def test_metadata_cache_performance_benefit(self, checkpoint_manager_with_data):
-        """Test that metadata caching provides performance benefit."""
-        manager = checkpoint_manager_with_data
-
-        checkpoints = manager.list_checkpoints()[:10]  # Get first 10
-        checkpoint_ids = [cp["checkpoint_id"] for cp in checkpoints]
-
-        # First access - populate cache
-        start_time = time.perf_counter()
-        for checkpoint_id in checkpoint_ids:
-            manager.get_checkpoint_metadata(checkpoint_id)
-        first_run_time = time.perf_counter() - start_time
-
-        # Second access - use cache
-        start_time = time.perf_counter()
-        for checkpoint_id in checkpoint_ids:
-            manager.get_checkpoint_metadata(checkpoint_id)
-        second_run_time = time.perf_counter() - start_time
-
-        # Cache should provide meaningful speedup
-        speedup_ratio = first_run_time / second_run_time if second_run_time > 0 else float("inf")
-        assert speedup_ratio > 1.2, f"Cache speedup {speedup_ratio:.2f}x, expected >1.2x"
-
-    def test_large_checkpoint_handling(self, temp_dir):
-        """Test handling of large checkpoint files with reasonable performance."""
-        manager = CheckpointManager(checkpoint_dir=temp_dir)
-
-        # Create large game state (simulate complex game state)
-        large_game_state = {
-            "world_map": [[i * j for j in range(1000)] for i in range(1000)],
-            "entities": [{"id": i, "data": f"entity_{i}" * 100} for i in range(10000)],
-            "history": [f"action_{i}" for i in range(50000)],
-        }
-
-        metadata = {
-            "game_location": "large_world",
-            "tags": ["performance_test"],
-            "custom_fields": {"size_test": True},
-        }
-
-        # Save should complete in reasonable time
-        start_time = time.perf_counter()
-        checkpoint_id = manager.save_checkpoint(large_game_state, metadata)
-        save_time = (time.perf_counter() - start_time) * 1000
-
-        assert save_time < 5000, f"Large checkpoint save took {save_time:.2f}ms, expected <5000ms"
-
-        # Load should also complete in reasonable time
-        start_time = time.perf_counter()
-        loaded_state = manager.load_checkpoint(checkpoint_id)
-        load_time = (time.perf_counter() - start_time) * 1000
-
-        assert load_time < 5000, f"Large checkpoint load took {load_time:.2f}ms, expected <5000ms"
-        assert loaded_state == large_game_state
-=======
-    def test_checkpoint_exists_returns_false_for_nonexistent(self, checkpoint_manager) -> None:
-        """Test checkpoint_exists returns False for non-existent checkpoints."""
-        fake_id = "nonexistent-checkpoint-id"
-        assert checkpoint_manager.checkpoint_exists(fake_id) is False
-
-    def test_get_checkpoint_size_returns_correct_size(
-        self, checkpoint_manager, sample_game_state, sample_metadata
-    ) -> None:
-        """Test get_checkpoint_size returns correct file size."""
-        checkpoint_id = checkpoint_manager.save_checkpoint(sample_game_state, sample_metadata)
-        size = checkpoint_manager.get_checkpoint_size(checkpoint_id)
-
-        # Verify size matches actual file
-        checkpoint_file = checkpoint_manager.checkpoint_dir / f"{checkpoint_id}.lz4"
-        actual_size = checkpoint_file.stat().st_size
-
-        assert size == actual_size
-        assert size > 0
-
-    def test_get_checkpoint_size_raises_not_found_for_nonexistent(self, checkpoint_manager) -> None:
-        """Test get_checkpoint_size raises CheckpointNotFoundError for non-existent checkpoints."""
-        fake_id = "nonexistent-checkpoint-id"
-
-        with pytest.raises(CheckpointNotFoundError):
-            checkpoint_manager.get_checkpoint_size(fake_id)
-
-    def test_get_performance_stats_tracks_operations(
-        self, checkpoint_manager, sample_game_state, sample_metadata
-    ) -> None:
-        """Test get_performance_stats tracks save/load operations."""
-        # Initially no operations
-        stats = checkpoint_manager.get_performance_stats()
-        assert stats["save_operations"] == 0
-        assert stats["load_operations"] == 0
-
-        # After save operation
-        checkpoint_id = checkpoint_manager.save_checkpoint(sample_game_state, sample_metadata)
-        stats = checkpoint_manager.get_performance_stats()
-        assert stats["save_operations"] == 1
-        assert stats["load_operations"] == 0
-        assert "avg_save_time_ms" in stats
-
-        # After load operation
-        checkpoint_manager.load_checkpoint(checkpoint_id)
-        stats = checkpoint_manager.get_performance_stats()
-        assert stats["save_operations"] == 1
-        assert stats["load_operations"] == 1
-        assert "avg_load_time_ms" in stats
-
-
-class TestCheckpointManagerUniqueIdentifiers:
-    """Test UUID generation uniqueness."""
-
-    def test_save_checkpoint_generates_unique_identifiers(
-        self, checkpoint_manager, sample_game_state, sample_metadata
-    ) -> None:
-        """Test multiple saves generate unique checkpoint identifiers."""
-        ids = []
-
-        for _i in range(10):
-            checkpoint_id = checkpoint_manager.save_checkpoint(sample_game_state, sample_metadata)
-            ids.append(checkpoint_id)
-
-        # All IDs should be unique
-        assert len(set(ids)) == len(ids), "Generated non-unique checkpoint IDs"
-
-    def test_concurrent_saves_generate_unique_identifiers(
-        self, checkpoint_manager, sample_game_state, sample_metadata
-    ) -> None:
-        """Test concurrent saves generate unique identifiers."""
-        import threading
-
-        ids = []
-        ids_lock = threading.Lock()
-
-        def save_checkpoint():
-            checkpoint_id = checkpoint_manager.save_checkpoint(sample_game_state, sample_metadata)
-            with ids_lock:
-                ids.append(checkpoint_id)
-
-        # Run concurrent saves
-        threads = []
-        for _i in range(5):
-            thread = threading.Thread(target=save_checkpoint)
-            threads.append(thread)
-            thread.start()
-
-        for thread in threads:
-            thread.join()
-
-        # All IDs should be unique
-        assert len(set(ids)) == len(ids), f"Generated non-unique IDs: {ids}"
->>>>>>> dfab3eb6
+            load_time = time.monotonic() - start
+
+            return save_time, load_time
+
+        # Run concurrent operations
+        with ThreadPoolExecutor(max_workers=10) as executor:
+            futures = [executor.submit(timed_operations) for _ in range(20)]
+
+            for future in as_completed(futures):
+                save_time, load_time = future.result()
+
+                # Each operation should meet performance requirements
+                assert save_time < 0.5, f"Save time {save_time:.3f}s exceeds 500ms"
+                assert load_time < 0.5, f"Load time {load_time:.3f}s exceeds 500ms"
+
+
+class TestMaintenanceOperations:
+    """Test maintenance and utility operations."""
+
+    def test_cleanup_orphaned_locks(self, checkpoint_manager, sample_game_state, sample_metadata):
+        """Test cleanup of orphaned checkpoint locks."""
+        # Create some checkpoints to generate locks
+        id1 = checkpoint_manager.save_checkpoint(sample_game_state, sample_metadata)
+        id2 = checkpoint_manager.save_checkpoint(sample_game_state, sample_metadata)
+
+        # Access them to ensure locks are created
+        checkpoint_manager.load_checkpoint(id1)
+        checkpoint_manager.load_checkpoint(id2)
+
+        # Verify locks exist
+        assert len(checkpoint_manager._checkpoint_locks) >= 2
+
+        # Delete one checkpoint file directly (simulating external deletion)
+        checkpoint_file = checkpoint_manager.checkpoint_dir / f"{id1}.lz4"
+        checkpoint_file.unlink()
+
+        # Cleanup should remove orphaned lock
+        cleaned_count = checkpoint_manager.cleanup_orphaned_locks()
+        assert cleaned_count >= 1
+
+        # Verify orphaned lock is removed
+        assert id1 not in checkpoint_manager._checkpoint_locks
+        assert id2 in checkpoint_manager._checkpoint_locks  # Should still exist
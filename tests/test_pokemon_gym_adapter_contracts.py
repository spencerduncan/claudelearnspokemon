--- conflicted
+++ resolved
@@ -645,11 +645,7 @@
 # =================================================================
 
 
-@pytest.mark.fast
-<<<<<<< HEAD
-=======
-@pytest.mark.slow
->>>>>>> 66cf7145
+@pytest.mark.medium
 class TestMockPokemonGymAdapterContracts(PokemonGymAdapterContractTest):
     """
     Contract tests using a mock implementation.
@@ -787,10 +783,6 @@
 
 
 @pytest.mark.medium
-<<<<<<< HEAD
-=======
-@pytest.mark.slow
->>>>>>> 66cf7145
 class TestContractValidationFramework:
     """Test the contract validation framework itself."""
 

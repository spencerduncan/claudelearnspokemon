--- conflicted
+++ resolved
@@ -374,8 +374,6 @@
 
 
 @pytest.mark.medium
-<<<<<<< HEAD
-=======
 class TestResetFunctionalityEnhancements:
     """Test enhanced reset functionality for Issue #143."""
 
@@ -683,7 +681,6 @@
 
 
 @pytest.mark.medium
->>>>>>> 66cf7145
 class TestErrorConditionsAndRecovery:
     """Test error handling and recovery mechanisms."""
 
@@ -1018,11 +1015,7 @@
     }
 
 
-<<<<<<< HEAD
-@pytest.mark.medium
-=======
 @pytest.mark.fast
->>>>>>> 66cf7145
 class TestEdgeCases:
     """Test edge cases and boundary conditions."""
 
